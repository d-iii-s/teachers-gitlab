--- conflicted
+++ resolved
@@ -14,6 +14,7 @@
     mock_gitlab.register_project(42, 'student/alpha',
         mr_default_target_self=False,
         description='',
+        visibility='public',
         squash_option="default_off"
     )
 
@@ -22,6 +23,7 @@
         request_json= {
             'mr_default_target_self': True,
             'description': 'Semestral project for Alpha Able',
+            'visibility': 'private',
             'squash_option': 'never',
         },
         response_json={
@@ -40,11 +42,8 @@
         'student/{login}',
         'self',
         'Semestral project for {name}',
-<<<<<<< HEAD
-        None,
-=======
+        'private',
         'never'
->>>>>>> 094d584f
     )
 
 
@@ -57,6 +56,7 @@
     mock_gitlab.register_project(38, 'student/beta',
         mr_default_target_self=False,
         description='',
+        visibility='public',
         squash_option="default_off"
     )
     mock_gitlab.on_api_put(
@@ -81,7 +81,7 @@
         'student/{login}',
         None,
         'The best project',
-<<<<<<< HEAD
+        None,
         None
     )
 
@@ -91,7 +91,12 @@
         {'login': 'beta'},
     ]
 
-    mock_gitlab.register_project(54, 'student/beta', mr_default_target_self='self', visibility='private')
+    mock_gitlab.register_project(54, 'student/beta',
+        mr_default_target_self='self',
+        description='',
+        visibility='private',
+        squash_option='default_off'
+    )
 
     mock_gitlab.on_api_put(
         'projects/54',
@@ -116,7 +121,5 @@
         None,
         None,
         'public',
-=======
-        'default_off'
->>>>>>> 094d584f
+        None,
     )