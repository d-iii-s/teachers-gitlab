# Teachers-GitLab change log

All notable changes to Teachers GitLab will be documented in this file
(though changes before v0.2.0 are often incomplete).

The format is based on [Keep a Changelog](https://keepachangelog.com/en/1.1.0/),
and this project adheres to [Semantic Versioning](https://semver.org/spec/v2.0.0.html).

## Unreleased

### Fixed

### Added

<<<<<<< HEAD
* Command `create-group` (@otulach)
* Unit tests for `remove-member` (@otulach)
=======
* Command `create-group` (@otulach, @vhotspur)
>>>>>>> c07ed3cb

### Changed

* Tests using `mock_gitlab` fixture must handle all API calls (@vhotspur)

### Deprecated

### Removed


## v0.2.1 - 2024-08-01

### Added

* Documentation about writing unit tests (@vhotspur)
* Basic CI with GitHub Actions (@vhotspur)
* Unit tests for `create-tag`, `protect-tag`, `project-settings`) (@otulach)


## v0.2.0 - 2024-06-27

First release on PyPI.<|MERGE_RESOLUTION|>--- conflicted
+++ resolved
@@ -12,12 +12,8 @@
 
 ### Added
 
-<<<<<<< HEAD
-* Command `create-group` (@otulach)
+* Command `create-group` (@otulach, @vhotspur)
 * Unit tests for `remove-member` (@otulach)
-=======
-* Command `create-group` (@otulach, @vhotspur)
->>>>>>> c07ed3cb
 
 ### Changed
 
